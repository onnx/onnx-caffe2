"""Backend for running ONNX on Caffe2

To run this, you will need to have Caffe2 installed as well.
"""
from __future__ import absolute_import
from __future__ import division
from __future__ import print_function
from __future__ import unicode_literals

import contextlib
import uuid

import caffe2
from caffe2.python import core, workspace
from caffe2.proto import caffe2_pb2
from onnx import onnx_pb2, checker
from onnx.onnx_pb2 import TensorProto, AttributeProto
from onnx.numpy_helper import to_array
import onnx.defs

from onnx.backend.base import Backend, BackendRep, Device, DeviceType, namedtupledict


def get_device_option(device):
    m = {DeviceType.CPU: caffe2_pb2.CPU,
         DeviceType.CUDA: caffe2_pb2.CUDA}
    return core.DeviceOption(m[device.type], device.device_id)

def get_name_scope(device):
    if device.type == DeviceType.CUDA:
        return 'gpu_{}'.format(device.device_id)
    return ''


class Workspace(object):
    """
    An object representing a Caffe2 workspace.  It is a context manager,
    so you can say 'with workspace:' to use the represented workspace
    as your global workspace.  It also supports every method supported
    by caffe2.python.workspace, but instead of running these operations
    in the global workspace, it runs them in the workspace represented
    by this object.  When this object goes dead, the workspace (and all
    nets and blobs within it) are freed.

    Why do we need this class?  Caffe2's workspace model is very "global state"
    oriented, in that there is always some ambient global workspace you are
    working in which holds on to all of your networks and blobs.  This class
    makes it possible to work with workspaces more locally, and without
    forgetting to deallocate everything in the end.
    """
    def __init__(self):
        # Caffe2 (apparently) doesn't provide any native method of generating
        # a fresh, unused workspace, so we have to fake it by generating
        # a unique ID and hoping it's not used already / will not be used
        # directly in the future.
        self.workspace_id = str(uuid.uuid4())
        # A stack, so that the context manager is reentrant.
        self.workspace_stack = []
    def __getattr__(self, attr):
        def f(*args, **kwargs):
            with self:
                return getattr(workspace, attr)(*args, **kwargs)
        return f
    def __enter__(self):
        self.workspace_stack.append(workspace.CurrentWorkspace())
        workspace.SwitchWorkspace(self.workspace_id, create_if_missing=True)
    def __exit__(self, exc_type, exc_value, traceback):
        w = self.workspace_stack.pop()
        # Strictly speaking, create_if_missing here is unnecessary, since a user
        # is not supposed to be allowed to destruct a workspace while we're in
        # it.  However, empirically, it has been observed that during abnormal
        # shutdown, Caffe2 deletes its default workspace fairly early in the
        # final calls to destructors.  In this case, we may attempt to exit
        # to a default workspace which no longer exists.  create_if_missing=True
        # will (harmlessly) recreate the workspace before we finally quit.)
        workspace.SwitchWorkspace(w, create_if_missing=True)
    def __del__(self):
        # NB: This is a 'self' call because we need to switch into the workspace
        # we want to reset before we actually reset it.  A direct call to
        # workspace.ResetWorkspace() will reset the ambient workspace, which
        # is not want we want.
        self.ResetWorkspace()

class Caffe2Rep(BackendRep):
    def __init__(self, init_net, predict_net, device, workspace, uninitialized):
        super(Caffe2Rep, self).__init__()
        self.predict_net = predict_net
        self.device = device
        self.workspace = workspace
        # The list of uninitialized external_inputs in workspace, we need this to
        # pair the name with given sequence inputs.
        self.uninitialized = uninitialized
        self.net_created = False

    def run(self, inputs, **kwargs):
        super(Caffe2Rep, self).run(inputs, **kwargs)
        with self.workspace:
            predict_net, device = self.predict_net, self.device
            with core.DeviceScope(get_device_option(device)):
                if isinstance(inputs, dict):
                    with core.NameScope(get_name_scope(device)):
                        for key, value in inputs.items():
                            workspace.FeedBlob(key, value)
                elif isinstance(inputs, list) or isinstance(inputs, tuple):
                    assert len(self.uninitialized) == len(inputs),
                    'Caffe2Rep.Run: length of input must equal to the length of Uninitialized list: {},
                    did you initialize the input of the graph in init_graph/initializer?'.format(self.uninitialized)
                    for i, value in enumerate(inputs):
                        # namescope already baked into protobuf
                        workspace.FeedBlob(self.uninitialized[i], value)
                else:
                    # single input
                    workspace.FeedBlob(self.uninitialized[0], inputs)
                if not self.net_created:
                    workspace.CreateNet(predict_net)
                    self.net_created = True
                workspace.RunNet(predict_net.name)
            output_values = [workspace.FetchBlob(name) for name in predict_net.external_output]
            return namedtupledict('Outputs', predict_net.external_output)(*output_values)


class Caffe2Backend(Backend):

    # Operators that are different between Caffe2 and
    # ONNX but only in their name.
    # In most cases, this should be empty - as the effort of ONNX is
    # to unify the operator definitions.
    _renamed_operators = {
        'Dot': 'MatMul',
    }

    # NB: domain is RENAMED operator names, not the originals
    _renamed_attrs = {
        'Squeeze': {'axes': 'dims'},
        'Transpose': {'perm': 'axes'},
        'Conv': {'kernel_shape': 'kernels'},
        'ConvTranspose': {'kernel_shape': 'kernels'},
        'MaxPool': {'kernel_shape': 'kernels'},
        'AveragePool': {'kernel_shape': 'kernels'},
        'ChannelShuffle': {'kernel_shape': 'kernels'},
    }

    # operators whose behavior is different beyond renaming
    # the value is an attribute of this class that is a
    # function from ToffeIR node_def to caffe2 op_def
    _special_operators = {
        'Constant': '_create_constant',
        'Caffe2ConvTranspose': '_create_transpose',
        'Reshape': '_create_reshape',
        'GlobalAveragePool': '_create_global_pool_op',
        'GlobalMaxPool': '_create_global_pool_op',
    }
    @classmethod
    def run_node(cls, node, inputs):
        super(Caffe2Backend, cls).run_node(node, inputs)

        with Workspace(): # temporary!
            if isinstance(inputs, dict):
                for key, value in inputs.items():
                    workspace.FeedBlob(key, value)
            else:
                assert(len(node.input) == len(inputs))
                for key, value in zip(node.input, inputs):
                    workspace.FeedBlob(key, value)
            env = {}
            for input in node.input:
                env[input] = input
            workspace.RunOperatorOnce(
                cls._onnx_node_to_caffe2_op(node, env))
            output_values = [workspace.FetchBlob(env[name]) for name in node.output]
            return namedtupledict('Outputs', node.output)(*output_values)

    @classmethod
    def fill_values(cls, arg, tensor):
        data_type = tensor.data_type
        if data_type == TensorProto.STRING:
            arg.strings.extend(tensor.string_data)
            return

        nptensor_data = to_array(tensor).flatten().tolist()
        if data_type == TensorProto.FLOAT:
            arg.floats.extend(nptensor_data)
        elif data_type in [TensorProto.UINT8,
                           TensorProto.INT8,
                           TensorProto.UINT16,
                           TensorProto.INT16,
                           TensorProto.INT32,
                           TensorProto.FLOAT16,
                           TensorProto.BOOL,
                           TensorProto.INT64]:
            # TODO: Using this for FLOAT16 seems questionable
            arg.ints.extend(nptensor_data)

    @classmethod
    def _get_attribute_by_name(cls, node_def, name):
        for attr in node_def.attribute:
            if attr.name == name:
                return attr
        raise IndexError('onnx node has no attribute ' + name)

    @classmethod
    def _create_constant(cls, node_def, env):
        op_def = caffe2_pb2.OperatorDef()
        op_def.output.extend([env[o] for o in node_def.output])

        init_tensor = cls._get_attribute_by_name(node_def, 'value').t
        if init_tensor.data_type == TensorProto.FLOAT:
            op_def.type = 'GivenTensorFill'
        elif init_tensor.data_type == TensorProto.INT64:
            op_def.type = 'GivenTensorInt64Fill'
        elif init_tensor.data_type == TensorProto.INT32:
            op_def.type = 'GivenTensorIntFill'
        elif init_tensor.data_type == TensorProto.BOOL:
            op_def.type = 'GivenTensorBoolFill'
        elif init_tensor.data_type == TensorProto.STRING:
            op_def.type = 'GivenTensorStringFill'
        else:
            raise RuntimeError("unrecognized tensor constant type {}".format(init_tensor.data_type))

        values = op_def.arg.add()
        values.name = "values"

        cls.fill_values(values, init_tensor)
        shape = op_def.arg.add()
        shape.name = "shape"
        shape.ints.extend(init_tensor.dims)

        return op_def

    @classmethod
    def _create_transpose(cls, node_def, env):
        op_def = caffe2_pb2.OperatorDef()
        op_def.output.extend([env[o] for o in node_def.output])
        op_def.input.extend([env[i] for i in node_def.input])
        op_def.type = 'ConvTranspose'
        op_def.name = node_def.name

        def can_be_singular(values):
            if len(values) == 0:
                return False
            return all(values[0] == v for v in values)

        depluralizer = { 'kernel_shape': 'kernel', 'strides': 'stride', 'pads': 'pad' }
        def map_attr(attr):
            if attr.name in depluralizer:
                # TODO: replace this with a version test
                if not can_be_singular(attr.ints):
                    raise "Caffe2 doesn't support plural kernel_shape/strides/pads prior to 6cb4d1ecb0dfb553f797f6a8a61dd6966909cb0b; if you know your Caffe2 is recent enough, comment out this test"
                # In fact, this code is MANDATORY, because prior to
                # https://github.com/caffe2/caffe2/commit/6cb4d1ecb0dfb553f797f6a8a61dd6966909cb0b
                # the pluralized versions were not supported.
                # You'll get an error like
                # "[enforce fail at conv_transpose_unpool_op_base.h:54] kernel_h_ > 0"
                # if your Caffe2 is too old and you actually use the plural
                # version
                singular_attr = AttributeProto()
                singular_attr.name = depluralizer[attr.name]
                singular_attr.i = attr.ints[0]
                return cls._onnx_arg_to_caffe2_arg(op_def.type, singular_attr)
            else:
                return cls._onnx_arg_to_caffe2_arg(op_def.type, attr)

        op_def.arg.extend([map_attr(attr) for attr in node_def.attribute])
        return op_def

    @classmethod
    def _create_reshape(cls, node_def, env):
        op_def = caffe2_pb2.OperatorDef()
        # Caffe2 has an extra output
        op_def.output.extend([env[o] for o in node_def.output] + [env.fresh()])
        op_def.input.extend([env[i] for i in node_def.input])
        op_def.type = 'Reshape'
        op_def.name = node_def.name
        op_def.arg.extend(map(lambda x: cls._onnx_arg_to_caffe2_arg(op_def.type, x), node_def.attribute))
        return op_def

    @classmethod
    def _create_global_pool_op(cls, node_def, env):
        op_def = cls._common_op_translator(node_def, env)

        assert node_def.op_type.startswith('Global')
        op_def.type = node_def.op_type.split('Global')[-1]

        global_pooling_attr = op_def.arg.add()
        global_pooling_attr.name = 'global_pooling'
        global_pooling_attr.i = 1

        return op_def

    @classmethod
    def prepare(cls, predict_graph, device='CPU',
                init_graph=None, **kwargs):
        '''
        For Onnx Caffe2Backend, we require that init_graph don't initialize the actual input of the predict_graph,
<<<<<<< HEAD
        for example, if "img" is the input blob for the predict_net, we require that in init_graph and in
=======
        for example, if "img" is the input blob for the predict_net, we require that in init_graph or in
>>>>>>> 1ef555bc
        initializer of the predict_graph, "img" is not initalized. We don't have a check for this, since
        there is no way we can know which blob is the input of the predict_graph.
        '''
        super(Caffe2Backend, cls).prepare(predict_graph, device, **kwargs)
        if init_graph:
            checker.check_graph(init_graph)

        tmp_ws = Workspace()

        with tmp_ws:
            device = Device(device)

            if init_graph:
                init_net, _ = cls._onnx_graph_to_caffe2_net(init_graph)
            else:
                init_net = caffe2_pb2.NetDef()

            predict_net, _ = cls._onnx_graph_to_caffe2_net(predict_graph)
            predict_net.device_option.CopyFrom(get_device_option(device))

            with core.DeviceScope(get_device_option(device)):
                for init_tensor in predict_graph.initializer:
                    workspace.FeedBlob(init_tensor.name, to_array(init_tensor))
                workspace.RunNetOnce(init_net)
            uninitialized = [x
                             for x in predict_net.external_input
                             if not workspace.HasBlob(x)]
            return Caffe2Rep(init_net, predict_net, device, tmp_ws, uninitialized)

    @classmethod
    def run_graph(cls, predict_graph, inputs, device='CPU',
                  init_graph=None,
                  **kwargs):
        super(Caffe2Backend, cls).run_graph(predict_graph, inputs, device, **kwargs)
        c2_rep = cls.prepare(predict_graph, device, init_graph)
        return c2_rep.run(inputs)

    @classmethod
    def _onnx_arg_to_caffe2_arg(cls, op_name, onnx_arg):
        c2_arg = caffe2_pb2.Argument()
        if op_name in cls._renamed_attrs and onnx_arg.name in cls._renamed_attrs[op_name]:
            # Handle renamed attributes
            c2_arg.name = cls._renamed_attrs[op_name][onnx_arg.name]
        else:
            c2_arg.name = onnx_arg.name
        if onnx_arg.HasField('f'):
            c2_arg.f = onnx_arg.f
        elif onnx_arg.HasField('i'):
            c2_arg.i = onnx_arg.i
        elif onnx_arg.HasField('s'):
            c2_arg.s = onnx_arg.s
        elif len(onnx_arg.floats):
            c2_arg.floats.extend(onnx_arg.floats)
        elif len(onnx_arg.ints):
            c2_arg.ints.extend(onnx_arg.ints)
        elif len(onnx_arg.strings):
            c2_arg.strings.extend(onnx_arg.strings)
        elif onnx_arg.HasField('graphs'):
            raise NotImplementedError(
                "Caffe2 backend does not support sub graph yet.")
        return c2_arg

    @classmethod
    # TODO: This method needs a refactor for clarity
    def _onnx_node_to_caffe2_op(cls, node_def, env):
        # This needs to be done for special operators and regular ones
        for output in node_def.output:
            if output not in env:
                env[output] = output

        if node_def.op_type in cls._special_operators:
            translator = getattr(cls, cls._special_operators[node_def.op_type])
        else:
            translator = cls._common_op_translator
        return translator(node_def, env)

    @classmethod
    def _common_op_translator(cls, node_def, env):
        op_def = caffe2_pb2.OperatorDef()
        op_def.input.extend([env[i] for i in node_def.input])

        for output in node_def.output:
            env[output] = output

        # when consumed_inputs exist, we need to
        # rewrite the outputs to re-use these inputs to
        # support Caffe2-style in-place operators.
        for attr in node_def.attribute:
            if attr.name == "consumed_inputs":
                schema = onnx.defs.get_schema(node_def.op_type)
                for i,input in enumerate(node_def.input):
                    if attr.ints[i] != 0:
                        # for each consumed input, the schema for the op
                        # tells us which output (output_idx) that
                        # this consumed input becomes
                        _, output_idx = schema.consumed(i)
                        # consumed outputs are not always present
                        # for instance batch norm in test mode
                        # does not return the consumed inputs
                        if output_idx < len(node_def.output):
                            # rather than use its ONNX name
                            # use the original input name for the blob
                            # that will be consumed
                            env[node_def.output[output_idx]] = env[input]

        op_def.output.extend([env[i] for i in node_def.output])
        op_def.name = node_def.name
        op_def.type = cls._renamed_operators.get(node_def.op_type, node_def.op_type)
        op_def.arg.extend(
            cls._onnx_arg_to_caffe2_arg(op_def.type, a) for a in node_def.attribute
            if a.name != "consumed_inputs")
        return op_def


    @classmethod
    def _onnx_graph_to_caffe2_net(cls, graph_def):

        # This is a hotfix to handle caffe2 frontend which sometimes
        # creates ONNX graphs with edges which are not declared anywhere.
        # See resnet50 for an example.
        class RenameEnv(dict):
            def __init__(self):
                self.unique = 0
            def __missing__(self, key):
                return key
            def fresh(self):
                self.unique += 1
                # TODO: Make this robust against an adversarial model namer
                return "_onnx_dummy" + str(self.unique)

        net_def = caffe2_pb2.NetDef()
        net_def.name = graph_def.name

        # environment from ONNX name to Caffe2 name
        # currently we use this to translate ONNX-style
        # consumed_input annotations to Caffe2-style in place
        # updates with repeated input/output names
        env = RenameEnv()
        for input in graph_def.input:
            env[input] = input
        net_def.op.extend([cls._onnx_node_to_caffe2_op(node, env)
                           for node in graph_def.node])
        net_def.external_input.extend(graph_def.input)
        net_def.external_output.extend([env[o] for o in graph_def.output])
        return net_def, env


run_node = Caffe2Backend.run_node

prepare = Caffe2Backend.prepare

run_graph = Caffe2Backend.run_graph<|MERGE_RESOLUTION|>--- conflicted
+++ resolved
@@ -292,11 +292,8 @@
                 init_graph=None, **kwargs):
         '''
         For Onnx Caffe2Backend, we require that init_graph don't initialize the actual input of the predict_graph,
-<<<<<<< HEAD
+
         for example, if "img" is the input blob for the predict_net, we require that in init_graph and in
-=======
-        for example, if "img" is the input blob for the predict_net, we require that in init_graph or in
->>>>>>> 1ef555bc
         initializer of the predict_graph, "img" is not initalized. We don't have a check for this, since
         there is no way we can know which blob is the input of the predict_graph.
         '''
