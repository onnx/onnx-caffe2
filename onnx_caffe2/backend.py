--- conflicted
+++ resolved
@@ -367,29 +367,6 @@
         initializer of the predict_graph, "img" is not initalized. We don't have a check for this, since
         there is no way we can know which blob is the input of the predict_graph.
         '''
-<<<<<<< HEAD
-        super(Caffe2Backend, cls).prepare(predict_graph, device, **kwargs)
-        if init_graph:
-            checker.check_graph(init_graph)
-
-        tmp_ws = Workspace()
-
-        with tmp_ws:
-            device = Device(device)
-
-            if init_graph:
-                init_net, _ = cls._onnx_graph_to_caffe2_net(init_graph)
-            else:
-                init_net = caffe2_pb2.NetDef()
-
-            predict_net, _ = cls._onnx_graph_to_caffe2_net(predict_graph)
-            predict_net.device_option.CopyFrom(get_device_option(device))
-
-            with core.DeviceScope(get_device_option(device)):
-                for init_tensor in predict_graph.initializer:
-                    workspace.FeedBlob(init_tensor.name, onnx.numpy_helper.to_array(init_tensor))
-                workspace.RunNetOnce(init_net)
-=======
         super(Caffe2Backend, cls).prepare(predict_model, device, **kwargs)
         if init_model:
             checker.check_model(init_model)
@@ -402,11 +379,10 @@
 
         with ws, core.DeviceScope(get_device_option(device)):
             for init_tensor in predict_model.graph.initializer:
-                workspace.FeedBlob(init_tensor.name, to_array(init_tensor))
+                workspace.FeedBlob(init_tensor.name, onnx.numpy_helper.to_array(init_tensor))
             if init_model:
                 init_net, _ = cls._onnx_graph_to_caffe2_net(init_model.graph)
                 workspaces.RunNetOnce(init_net)
->>>>>>> 44735ca9
             uninitialized = [x
                              for x in predict_net.external_input
                              if not workspace.HasBlob(x)]
