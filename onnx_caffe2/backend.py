--- conflicted
+++ resolved
@@ -256,18 +256,10 @@
     def _create_pad(cls, n):
         pads = n.attrs['pads']
         if not (len(pads) == 8 and
-<<<<<<< HEAD
-                # First two dim is for batch and channel
-                set(pads[0:2] + pads[4:6]) == {0}):
-            raise ValueError('Caffe2 only supports padding 2D Tensor')
-        pads[:] = pads[2:4] + pads[6:]
-=======
                 # first two dim is for batch and channel
                 set(pads[:2] + pads[4:6]) == {0}):
             raise ValueError('Caffe2 only supports padding 2D Tensor, whereas padding is ' + str(pads))
         pads[:] = pads[2:4] + pads[6:8]
-
->>>>>>> a3ec934d
         return cls._common_onnx_node_to_caffe2_op(n)
 
     @classmethod
